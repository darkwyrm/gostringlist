--- conflicted
+++ resolved
@@ -18,17 +18,15 @@
 	Items []string
 }
 
-<<<<<<< HEAD
 // New creates a new empty list
 func New() *StringList {
 	var newList StringList
 	newList.Items = make([]string, 0)
 	return &newList
-=======
+
 // Append appends a string to the list
 func (list *StringList) Append(str string) {
 	list.Items = append(list.Items, str)
->>>>>>> 4ed7f248
 }
 
 // Copy creates a duplicate of the existing object
